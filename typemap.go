--- conflicted
+++ resolved
@@ -8,13 +8,10 @@
 	"bytes"
 	"code.google.com/p/go.tools/go/types"
 	"code.google.com/p/go.tools/go/types/typemap"
-<<<<<<< HEAD
 	"code.google.com/p/go.tools/ssa"
-=======
->>>>>>> 46ac928c
+	"code.google.com/p/go.tools/ssa/ssautil"
 	"fmt"
 	"github.com/axw/gollvm/llvm"
-	"go/ast"
 	"strconv"
 )
 
@@ -34,15 +31,9 @@
 	types typemap.M
 }
 
-<<<<<<< HEAD
 type typeDescInfo struct {
 	global        llvm.Value
 	commonTypePtr llvm.Value
-=======
-type runtimeTypeInfo struct {
-	global llvm.Value
-	dyntyp llvm.Value
->>>>>>> 46ac928c
 }
 
 type TypeMap struct {
@@ -52,11 +43,7 @@
 	ctx     llvm.Context
 	module  llvm.Module
 	pkgpath string
-<<<<<<< HEAD
-	types   typemap.M // Type -> *typeDescInfo
-=======
 	types   typemap.M
->>>>>>> 46ac928c
 	runtime *runtimeInterface
 
 	commonTypeType, uncommonTypeType, ptrTypeType, funcTypeType, arrayTypeType, sliceTypeType, mapTypeType, chanTypeType, interfaceTypeType llvm.Type
@@ -85,15 +72,9 @@
 			WordSize: int64(target.PointerSize()),
 			MaxAlign: 8,
 		},
-<<<<<<< HEAD
 		target:     target,
-		types:      make(map[string]llvm.Type),
 		inttype:    inttype,
 		stringType: stringType,
-=======
-		target:  target,
-		inttype: inttype,
->>>>>>> 46ac928c
 	}
 }
 
@@ -241,27 +222,7 @@
 	return lt
 }
 
-<<<<<<< HEAD
-func (tm *llvmTypeMap) makeLLVMType(tstr string, t types.Type) llvm.Type {
-=======
-func (tm *TypeMap) ToRuntime(t types.Type) llvm.Value {
-	_, r := tm.toRuntime(t)
-	return r
-}
-
-func (tm *TypeMap) toRuntime(t types.Type) (global, value llvm.Value) {
-	info, ok := tm.types.At(t).(runtimeTypeInfo)
-	if !ok {
-		info.global, info.dyntyp = tm.makeRuntimeType(t)
-		if info.dyntyp.IsNil() {
-			panic(fmt.Sprint("Failed to create runtime type for: ", t))
-		}
-	}
-	return info.global, info.dyntyp
-}
-
 func (tm *llvmTypeMap) makeLLVMType(t types.Type, name string) llvm.Type {
->>>>>>> 46ac928c
 	switch t := t.(type) {
 	case *types.Basic:
 		return tm.basicLLVMType(t)
@@ -470,7 +431,7 @@
 }
 
 func (ctx *manglerContext) init(prog *ssa.Program) {
-	for f, _ := range ssa.AllFunctions(prog) {
+	for f, _ := range ssautil.AllFunctions(prog) {
 		scopeNum := 0
 		var addNamedTypesToMap func(*types.Scope)
 		addNamedTypesToMap = func(scope *types.Scope) {
@@ -561,11 +522,13 @@
 	case *types.Chan:
 		b.WriteRune('C')
 		ctx.mangleType(t.Elem(), b)
-		if t.Dir()&ast.SEND != 0 {
+		switch t.Dir() {
+		case types.SendOnly:
 			b.WriteRune('s')
-		}
-		if t.Dir()&ast.RECV != 0 {
+		case types.RecvOnly:
 			b.WriteRune('r')
+		case types.SendRecv:
+			b.WriteString("sr")
 		}
 		b.WriteRune('e')
 
@@ -652,15 +615,8 @@
 	}
 }
 
-<<<<<<< HEAD
 func (tm *TypeMap) getTypeDescType(t types.Type) llvm.Type {
 	switch t.Underlying().(type) {
-=======
-///////////////////////////////////////////////////////////////////////////////
-
-func (tm *TypeMap) makeRuntimeType(t types.Type) (global, ptr llvm.Value) {
-	switch t := t.(type) {
->>>>>>> 46ac928c
 	case *types.Basic:
 		return tm.commonTypeType
 	case *types.Pointer:
@@ -670,7 +626,6 @@
 	case *types.Array:
 		return tm.arrayTypeType
 	case *types.Slice:
-<<<<<<< HEAD
 		return tm.sliceTypeType
 	case *types.Map:
 		return tm.mapTypeType
@@ -702,11 +657,6 @@
 	case *types.Named:
 		linkage, emit = tm.getNamedTypeLinkage(t)
 
-=======
-		return tm.sliceRuntimeType(t)
-	case *types.Struct:
-		return tm.structRuntimeType(t)
->>>>>>> 46ac928c
 	case *types.Pointer:
 		elem := t.Elem()
 		if nt, ok := elem.(*types.Named); ok {
@@ -751,17 +701,11 @@
 	case *types.Pointer:
 		return tm.makePointerType(t, u)
 	case *types.Signature:
-<<<<<<< HEAD
 		return tm.makeFuncType(t, u)
 	case *types.Array:
 		return tm.makeArrayType(t, u)
 	case *types.Slice:
 		return tm.makeSliceType(t, u)
-=======
-		return tm.funcRuntimeType(t)
-	case *types.Interface:
-		return tm.interfaceRuntimeType(t)
->>>>>>> 46ac928c
 	case *types.Map:
 		return tm.makeMapType(t, u)
 	case *types.Chan:
@@ -773,11 +717,6 @@
 	default:
 		panic(fmt.Sprintf("unhandled type: %#v", t))
 	}
-<<<<<<< HEAD
-=======
-	tm.types.Set(t, runtimeTypeInfo{global, ptr})
-	return global, ptr
->>>>>>> 46ac928c
 }
 
 func (tm *TypeMap) getAlgorithmFunctions(t types.Type) (hash llvm.Value, equal llvm.Value) {
@@ -875,14 +814,8 @@
 		}
 		return false
 
-<<<<<<< HEAD
 	case *types.Named:
 		return hasPointers(t.Underlying())
-=======
-	// String representation.
-	stringrep := tm.globalStringPtr(t.String())
-	typ = llvm.ConstInsertValue(typ, stringrep, []uint32{8})
->>>>>>> 46ac928c
 
 	case *types.Array:
 		return hasPointers(t.Elem())
@@ -892,7 +825,6 @@
 	}
 }
 
-<<<<<<< HEAD
 func runtimeTypeKind(t types.Type) (k uint8) {
 	switch t := t.(type) {
 	case *types.Basic:
@@ -935,42 +867,6 @@
 			k = gccgoRuntimeTypeKindUNSAFE_POINTER
 		default:
 			panic("unrecognized builtin type")
-=======
-var basicReflectKinds = [...]reflect.Kind{
-	types.Invalid:       reflect.Invalid,
-	types.Bool:          reflect.Bool,
-	types.Int:           reflect.Int,
-	types.Int8:          reflect.Int8,
-	types.Int16:         reflect.Int16,
-	types.Int32:         reflect.Int32,
-	types.Int64:         reflect.Int64,
-	types.Uint:          reflect.Uint,
-	types.Uint8:         reflect.Uint8,
-	types.Uint16:        reflect.Uint16,
-	types.Uint32:        reflect.Uint32,
-	types.Uint64:        reflect.Uint64,
-	types.Uintptr:       reflect.Uintptr,
-	types.Float32:       reflect.Float32,
-	types.Float64:       reflect.Float64,
-	types.Complex64:     reflect.Complex64,
-	types.Complex128:    reflect.Complex128,
-	types.String:        reflect.String,
-	types.UnsafePointer: reflect.UnsafePointer,
-}
-
-// basicRuntimeType creates the runtime type structure for
-// a basic type. If underlying is true, then a new global
-// is always created.
-func (tm *TypeMap) basicRuntimeType(b *types.Basic, underlying bool) (global, ptr llvm.Value) {
-	var globalname string
-	if !underlying {
-		globalname = "__llgo.type.runtime." + b.String()
-		if tm.pkgpath != "runtime" {
-			global := llvm.AddGlobal(tm.module, tm.runtime.rtype.llvm, globalname)
-			global.SetInitializer(llvm.ConstNull(tm.runtime.rtype.llvm))
-			global.SetLinkage(llvm.CommonLinkage)
-			return global, global
->>>>>>> 46ac928c
 		}
 	case *types.Array:
 		k = gccgoRuntimeTypeKindARRAY
@@ -1001,7 +897,6 @@
 	return
 }
 
-<<<<<<< HEAD
 func (tm *TypeMap) makeCommonType(t types.Type) llvm.Value {
 	var vals [10]llvm.Value
 	vals[0] = llvm.ConstInt(tm.ctx.Int8Type(), uint64(runtimeTypeKind(t)), false)
@@ -1047,33 +942,6 @@
 
 /*
 func (tm *TypeMap) structRuntimeType(tstr string, s *types.Struct) (global, ptr llvm.Value) {
-=======
-func (tm *TypeMap) arrayRuntimeType(a *types.Array) (global, ptr llvm.Value) {
-	rtype := tm.makeRtype(a, reflect.Array)
-	elemRuntimeType := tm.ToRuntime(a.Elem())
-	sliceRuntimeType := tm.ToRuntime(types.NewSlice(a.Elem()))
-	uintptrlen := llvm.ConstInt(tm.target.IntPtrType(), uint64(a.Len()), false)
-	arrayType := llvm.ConstNull(tm.runtime.arrayType.llvm)
-	arrayType = llvm.ConstInsertValue(arrayType, rtype, []uint32{0})
-	arrayType = llvm.ConstInsertValue(arrayType, elemRuntimeType, []uint32{1})
-	arrayType = llvm.ConstInsertValue(arrayType, sliceRuntimeType, []uint32{2})
-	arrayType = llvm.ConstInsertValue(arrayType, uintptrlen, []uint32{3})
-	return tm.makeRuntimeTypeGlobal(arrayType)
-}
-
-func (tm *TypeMap) sliceRuntimeType(s *types.Slice) (global, ptr llvm.Value) {
-	rtype := tm.makeRtype(s, reflect.Slice)
-	sliceType := llvm.ConstNull(tm.runtime.sliceType.llvm)
-	global, ptr = tm.makeRuntimeTypeGlobal(sliceType)
-	sliceType = llvm.ConstInsertValue(sliceType, rtype, []uint32{0})
-	elemRuntimeType := tm.ToRuntime(s.Elem())
-	sliceType = llvm.ConstInsertValue(sliceType, elemRuntimeType, []uint32{1})
-	global.SetInitializer(sliceType)
-	return global, ptr
-}
-
-func (tm *TypeMap) structRuntimeType(s *types.Struct) (global, ptr llvm.Value) {
->>>>>>> 46ac928c
 	rtype := tm.makeRtype(s, reflect.Struct)
 	structType := llvm.ConstNull(tm.runtime.structType.llvm)
 	structType = llvm.ConstInsertValue(structType, rtype, []uint32{0})
@@ -1084,78 +952,10 @@
 }
 */
 
-<<<<<<< HEAD
 func (tm *TypeMap) makePointerType(t types.Type, p *types.Pointer) llvm.Value {
 	var vals [2]llvm.Value
 	vals[0] = tm.makeCommonType(t)
 	vals[1] = tm.getTypeDescriptorPointer(p.Elem())
-=======
-func (tm *TypeMap) pointerRuntimeType(p *types.Pointer) (global, ptr llvm.Value) {
-	// Is the base type a named type from another package? If so, we'll
-	// create a reference to the externally defined symbol.
-	var globalname string
-	switch elem := p.Elem().(type) {
-	case *types.Basic:
-		globalname = "__llgo.type.*runtime." + elem.String()
-		if tm.pkgpath != "runtime" {
-			global := llvm.AddGlobal(tm.module, tm.runtime.rtype.llvm, globalname)
-			global.SetInitializer(llvm.ConstNull(tm.runtime.rtype.llvm))
-			global.SetLinkage(llvm.CommonLinkage)
-			return global, global
-		}
-	case *types.Named:
-		qname, path := tm.qualifiedName(elem)
-		globalname = "__llgo.type.*" + qname
-		if path != tm.pkgpath {
-			global := llvm.AddGlobal(tm.module, tm.runtime.rtype.llvm, globalname)
-			global.SetInitializer(llvm.ConstNull(tm.runtime.rtype.llvm))
-			global.SetLinkage(llvm.CommonLinkage)
-			return global, global
-		} else if !isGlobalObject(elem.Obj()) {
-			globalname = ""
-		}
-	}
-
-	rtype := tm.makeRtype(p, reflect.Ptr)
-	if n, ok := p.Elem().(*types.Named); ok {
-		uncommonTypeInit := tm.uncommonType(n, true)
-		uncommonType := llvm.AddGlobal(tm.module, uncommonTypeInit.Type(), "")
-		uncommonType.SetInitializer(uncommonTypeInit)
-		rtype = llvm.ConstInsertValue(rtype, uncommonType, []uint32{9})
-	}
-
-	ptrType := llvm.ConstNull(tm.runtime.ptrType.llvm)
-	var baseTypeGlobal llvm.Value
-	if p.Elem().Underlying() == p {
-		// Recursive pointer.
-		ptrType = llvm.ConstInsertValue(ptrType, rtype, []uint32{0})
-		global, ptr = tm.makeRuntimeTypeGlobal(ptrType)
-		baseTypeGlobal = global
-
-		// Update the global with its own pointer in the elem field.
-		ptrType = global.Initializer()
-		ptrType = llvm.ConstInsertValue(ptrType, ptr, []uint32{1})
-		global.SetInitializer(ptrType)
-	} else {
-		var baseTypePtr llvm.Value
-		baseTypeGlobal, baseTypePtr = tm.toRuntime(p.Elem())
-		ptrType = llvm.ConstInsertValue(ptrType, rtype, []uint32{0})
-		ptrType = llvm.ConstInsertValue(ptrType, baseTypePtr, []uint32{1})
-		global, ptr = tm.makeRuntimeTypeGlobal(ptrType)
-	}
-	global.SetName(globalname)
-
-	// Set ptrToThis in the base type's rtype.
-	baseType := baseTypeGlobal.Initializer()
-	if baseType.Type() == tm.runtime.rtype.llvm {
-		baseType = llvm.ConstInsertValue(baseType, ptr, []uint32{10})
-	} else {
-		rtype := llvm.ConstExtractValue(baseType, []uint32{0})
-		rtype = llvm.ConstInsertValue(rtype, ptr, []uint32{10})
-		baseType = llvm.ConstInsertValue(baseType, rtype, []uint32{0})
-	}
-	baseTypeGlobal.SetInitializer(baseType)
->>>>>>> 46ac928c
 
 	return llvm.ConstNamedStruct(tm.ptrTypeType, vals[:])
 }
@@ -1168,18 +968,9 @@
 	return tm.makeSlice(rtypes, tm.typeSliceType)
 }
 
-<<<<<<< HEAD
 func (tm *TypeMap) makeFuncType(t types.Type, f *types.Signature) llvm.Value {
 	var vals [4]llvm.Value
 	vals[0] = tm.makeCommonType(t)
-=======
-func (tm *TypeMap) funcRuntimeType(f *types.Signature) (global, ptr llvm.Value) {
-	rtype := tm.makeRtype(f, reflect.Func)
-	funcType := llvm.ConstNull(tm.runtime.funcType.llvm)
-	global, ptr = tm.makeRuntimeTypeGlobal(funcType)
-	tm.types.Set(f, runtimeTypeInfo{global, ptr})
-	funcType = llvm.ConstInsertValue(funcType, rtype, []uint32{0})
->>>>>>> 46ac928c
 	// dotdotdot
 	variadic := 0
 	if f.IsVariadic() {
@@ -1194,19 +985,10 @@
 	return llvm.ConstNamedStruct(tm.funcTypeType, vals[:])
 }
 
-<<<<<<< HEAD
 func (tm *TypeMap) makeInterfaceType(t types.Type, i *types.Interface) llvm.Value {
 	var vals [2]llvm.Value
 	vals[0] = tm.makeCommonType(t)
 
-=======
-func (tm *TypeMap) interfaceRuntimeType(i *types.Interface) (global, ptr llvm.Value) {
-	rtype := tm.makeRtype(i, reflect.Interface)
-	interfaceType := llvm.ConstNull(tm.runtime.interfaceType.llvm)
-	global, ptr = tm.makeRuntimeTypeGlobal(interfaceType)
-	tm.types.Set(i, runtimeTypeInfo{global, ptr})
-	interfaceType = llvm.ConstInsertValue(interfaceType, rtype, []uint32{0})
->>>>>>> 46ac928c
 	methodset := i.MethodSet()
 	imethods := make([]llvm.Value, methodset.Len())
 	for index := 0; index < methodset.Len(); index++ {
@@ -1239,12 +1021,14 @@
 
 	// From gofrontend/go/types.cc
 	// These bits must match the ones in libgo/runtime/go-type.h.
-	dir := 0
-	if c.Dir()&ast.RECV != 0 {
+	var dir int
+	switch c.Dir() {
+	case types.RecvOnly:
 		dir = 1
-	}
-	if c.Dir()&ast.SEND != 0 {
-		dir |= 2
+	case types.SendOnly:
+		dir = 2
+	case types.SendRecv:
+		dir = 3
 	}
 	vals[2] = llvm.ConstInt(tm.inttype, uint64(dir), false)
 

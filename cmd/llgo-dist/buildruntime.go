// Copyright 2012 The llgo Authors.
// Use of this source code is governed by an MIT-style
// license that can be found in the LICENSE file.

package main

import (
	"fmt"
	"go/build"
	"io/ioutil"
	"log"
	"os"
	"path/filepath"
	"strings"
)

const llgoPkgRuntime = "github.com/axw/llgo/pkg/runtime"

func buildRuntimeCgo() error {
	log.Println(" - generating platform-specific code")
	runtimepkg, err := build.Import(llgoPkgRuntime, "", build.FindOnly)
	if err != nil {
		return err
	}
	// Generate platform-specific parts of runtime,
	// e.g. Go-equivalent jmp_buf structs.
	objdir := filepath.Join(runtimepkg.Dir, "cgo_objdir")
	if err := os.Mkdir(objdir, 0755); err != nil {
		return err
	}
	defer os.RemoveAll(objdir)
	cmd := command(
		"go", "tool", "cgo",
		"-objdir="+objdir,
		"-import_runtime_cgo=false",
		"-import_syscall=false",
		"ctypes.go",
	)
	cmd.Dir = runtimepkg.Dir
	output, err := cmd.CombinedOutput()
	if err != nil {
		output := strings.TrimSpace(string(output))
		if len(output) > 0 {
			err = fmt.Errorf("%v (%v)", err, output)
		}
		return fmt.Errorf("failed to process ctypes.go: %v", err)
	}
	for _, prefix := range []string{"_cgo_gotypes", "ctypes.cgo1"} {
		src := filepath.Join(objdir, prefix+".go")
		dst := fmt.Sprintf("z%s_%s_%s.go", prefix, buildctx.GOOS, buildctx.GOARCH)
		log.Printf("   - runtime/%s", dst)
		data, err := ioutil.ReadFile(src)
		if err != nil {
			return err
		}
		dst = filepath.Join(runtimepkg.Dir, dst)
		// The GOOS/GOARCH llgo generates may not be known by the go tool,
		// and so will not be considered in filename filtering (file_$GOOS_$GOARCH).
		// Add tags to the generated files.
		data = append([]byte(
			"//\n\n"+
				"// +build "+buildctx.GOOS+"\n"+
				"// +build "+buildctx.GOARCH+"\n\n",
		), data...)
		if err := ioutil.WriteFile(dst, data, 0644); err != nil {
			return err
		}
	}
	return nil
}

func buildRuntime() (reterr error) {
	log.Println("Building runtime")

	if err := buildRuntimeCgo(); err != nil {
		return err
	}

	badPackages := []string{
		"net",         // Issue #71
		"os/user",     // Issue #72
		"runtime/cgo", // Issue #73
	}
<<<<<<< HEAD
	isBad := func(path string) bool {
		for _, bad := range badPackages {
			if path == bad {
				return true
			}
		}
		return false
=======
	if triple == "pnacl" {
		badPackages = append(badPackages,
			"crypto/md5",
			"crypto/rc4",
			"hash/crc32",
			"mime",
			"os/exec",
			"os/signal",
			"path/filepath",
		)
>>>>>>> ce367738
	}

	output, err := command("go", "list", "std").CombinedOutput()
	if err != nil {
		return err
	}
<<<<<<< HEAD
	runtimePackages := strings.Split(strings.TrimSpace(string(output)), "\n")
=======

	// Always build runtime and syscall first
	// TODO: Real import dependency discovery to build packages in the order they depend on each other
	runtimePackages := append([]string{"runtime", "syscall"}, strings.Split(strings.TrimSpace(string(output)), "\n")...)
outer:
>>>>>>> ce367738
	for _, pkg := range runtimePackages {
		if strings.HasPrefix(pkg, "cmd/") || isBad(pkg) {
			continue
		}
		log.Printf("- %s", pkg)
		output, err := command(llgobuildbin, pkg).CombinedOutput()
		if err != nil {
			fmt.Fprintf(os.Stderr, "%s\n", string(output))
			reterr = err
		}
	}

	return
}<|MERGE_RESOLUTION|>--- conflicted
+++ resolved
@@ -81,15 +81,6 @@
 		"os/user",     // Issue #72
 		"runtime/cgo", // Issue #73
 	}
-<<<<<<< HEAD
-	isBad := func(path string) bool {
-		for _, bad := range badPackages {
-			if path == bad {
-				return true
-			}
-		}
-		return false
-=======
 	if triple == "pnacl" {
 		badPackages = append(badPackages,
 			"crypto/md5",
@@ -100,22 +91,25 @@
 			"os/signal",
 			"path/filepath",
 		)
->>>>>>> ce367738
+	}
+	isBad := func(path string) bool {
+		for _, bad := range badPackages {
+			if path == bad {
+				return true
+			}
+		}
+		return false
 	}
 
 	output, err := command("go", "list", "std").CombinedOutput()
 	if err != nil {
 		return err
 	}
-<<<<<<< HEAD
 	runtimePackages := strings.Split(strings.TrimSpace(string(output)), "\n")
-=======
 
 	// Always build runtime and syscall first
 	// TODO: Real import dependency discovery to build packages in the order they depend on each other
 	runtimePackages := append([]string{"runtime", "syscall"}, strings.Split(strings.TrimSpace(string(output)), "\n")...)
-outer:
->>>>>>> ce367738
 	for _, pkg := range runtimePackages {
 		if strings.HasPrefix(pkg, "cmd/") || isBad(pkg) {
 			continue
